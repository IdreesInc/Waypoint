import {
	App,
	debounce,
	Plugin,
	PluginSettingTab,
	Setting,
	TAbstractFile,
	TFile,
	TFolder,
} from "obsidian";

enum FolderNoteType {
	InsideFolder = "INSIDE_FOLDER",
	OutsideFolder = "OUTSIDE_FOLDER",
}

interface WaypointSettings {
	waypointFlag: string;
	stopScanAtFolderNotes: boolean;
	showFolderNotes: boolean;
	showNonMarkdownFiles: boolean;
	debugLogging: boolean;
	useWikiLinks: boolean;
	showEnclosingNote: boolean;
	folderNoteType: string;
<<<<<<< HEAD
	waypointPriorityKey: string;
=======
>>>>>>> 9bfdaa10
}

const DEFAULT_SETTINGS: WaypointSettings = {
	waypointFlag: "%% Waypoint %%",
	stopScanAtFolderNotes: false,
	showFolderNotes: false,
	showNonMarkdownFiles: false,
	debugLogging: false,
	useWikiLinks: true,
	showEnclosingNote: false,
	folderNoteType: FolderNoteType.InsideFolder,
<<<<<<< HEAD
	waypointPriorityKey: "waypointPriority",
=======
>>>>>>> 9bfdaa10
};

export default class Waypoint extends Plugin {
	static readonly BEGIN_WAYPOINT = "%% Begin Waypoint %%";
	static readonly END_WAYPOINT = "%% End Waypoint %%";

	foldersWithChanges = new Set<TFolder>();
	settings: WaypointSettings;

	async onload() {
		await this.loadSettings();
		this.app.workspace.onLayoutReady(async () => {
			// Register events after layout is built to avoid initial wave of 'create' events
			this.registerEvent(
				this.app.vault.on("create", (file) => {
					this.log("create " + file.name);
					this.foldersWithChanges.add(file.parent);
					this.scheduleUpdate();
				})
			);
			this.registerEvent(
				this.app.vault.on("delete", (file) => {
					this.log("delete " + file.name);
					const parentFolder = this.getParentFolder(file.path);
					if (parentFolder !== null) {
						this.foldersWithChanges.add(parentFolder);
						this.scheduleUpdate();
					}
				})
			);
			this.registerEvent(
				this.app.vault.on("rename", (file, oldPath) => {
					this.log("rename " + file.name);
					this.foldersWithChanges.add(file.parent);
					const parentFolder = this.getParentFolder(oldPath);
					if (parentFolder !== null) {
						this.foldersWithChanges.add(parentFolder);
					}
					this.scheduleUpdate();
				})
			);
			this.registerEvent(
<<<<<<< HEAD
				this.app.vault.on("modify", (file) => {
					this.log("modify " + file.name);
					this.foldersWithChanges.add(file.parent);
					this.scheduleUpdate();
					this.detectWaypointFlag(file as TFile);
				})
=======
				this.app.vault.on("modify", this.detectWaypointFlag)
>>>>>>> 9bfdaa10
			);
		});

		// This adds a settings tab so the user can configure various aspects of the plugin
		this.addSettingTab(new WaypointSettingsTab(this.app, this));
	}

	onunload() {}

	/**
	 * Scan the given file for the waypoint flag. If found, update the waypoint.
	 * @param file The file to scan
	 */
	detectWaypointFlag = async (file: TFile) => {
		this.log("Modification on " + file.name);
		this.log("Scanning for Waypoint flags...");
		const text = await this.app.vault.cachedRead(file);
		const lines: string[] = text.split("\n");
		for (let i = 0; i < lines.length; i++) {
			if (lines[i].trim() === this.settings.waypointFlag) {
				if (this.isFolderNote(file)) {
					this.log("Found waypoint flag in folder note!");
					await this.updateWaypoint(file);
<<<<<<< HEAD
					await this.updateAncestorWaypoints(
=======
					await this.updateParentWaypoint(
>>>>>>> 9bfdaa10
						file.parent,
						this.settings.folderNoteType ===
							FolderNoteType.OutsideFolder
					);
					return;
				} else if (file.parent.isRoot()) {
					this.log("Found waypoint flag in root folder.");
					this.printWaypointError(
						file,
						`%% Error: Cannot create a waypoint in the root folder of your vault. For more information, check the instructions [here](https://github.com/IdreesInc/Waypoint) %%`
					);
					return;
				} else {
					this.log("Found waypoint flag in invalid note.");
					this.printWaypointError(
						file,
						`%% Error: Cannot create a waypoint in a note that's not the folder note. For more information, check the instructions [here](https://github.com/IdreesInc/Waypoint) %%`
					);
					return;
				}
			}
		}
		this.log("No waypoint flags found.");
	};

	isFolderNote(file: TFile): boolean {
		if (this.settings.folderNoteType === FolderNoteType.InsideFolder) {
			return file.basename == file.parent.name;
		} else if (
			this.settings.folderNoteType === FolderNoteType.OutsideFolder
		) {
			if (file.parent) {
				return (
					this.app.vault.getAbstractFileByPath(
						this.getCleanParentPath(file) + file.basename
					) instanceof TFolder
				);
			}
			return false;
		}
	}

	getCleanParentPath(node: TAbstractFile): string {
		if (node.parent instanceof TFolder && node.parent.isRoot()) {
			return "";
		} else {
			return node.parent.path + "/";
		}
	}

	async printWaypointError(file: TFile, error: string) {
		this.log("Creating waypoint error in " + file.path);
		const text = await this.app.vault.read(file);
		const lines: string[] = text.split("\n");
		let waypointIndex = -1;
		for (let i = 0; i < lines.length; i++) {
			const trimmed = lines[i].trim();
			if (trimmed === this.settings.waypointFlag) {
				waypointIndex = i;
			}
		}
		if (waypointIndex === -1) {
			console.error(
				"Error: No waypoint flag found while trying to print error."
			);
			return;
		}
		lines.splice(waypointIndex, 1, error);
		await this.app.vault.modify(file, lines.join("\n"));
	}

	/**
	 * Given a file with a waypoint flag, generate a file tree representation and update the waypoint text.
	 * @param file The file to update
	 */
	async updateWaypoint(file: TFile) {
		this.log("Updating waypoint in " + file.path);
		let fileTree;
		if (this.settings.folderNoteType === FolderNoteType.InsideFolder) {
			fileTree = await this.getFileTreeRepresentation(
				file.parent,
				file.parent,
				0,
				true
			);
		} else if (
			this.settings.folderNoteType === FolderNoteType.OutsideFolder
		) {
			const folder = this.app.vault.getAbstractFileByPath(
				this.getCleanParentPath(file) + file.basename
			);
			if (folder instanceof TFolder) {
				fileTree = await this.getFileTreeRepresentation(
					file.parent,
					folder,
					0,
					true
				);
			}
		}
		const waypoint = `${Waypoint.BEGIN_WAYPOINT}\n${fileTree}\n\n${Waypoint.END_WAYPOINT}`;
		const text = await this.app.vault.read(file);
		const lines: string[] = text.split("\n");
		let waypointStart = -1;
		let waypointEnd = -1;
		for (let i = 0; i < lines.length; i++) {
			const trimmed = lines[i].trim();
			if (
				waypointStart === -1 &&
				(trimmed === this.settings.waypointFlag ||
					trimmed === Waypoint.BEGIN_WAYPOINT)
			) {
				waypointStart = i;
			} else if (
				waypointStart !== -1 &&
				trimmed === Waypoint.END_WAYPOINT
			) {
				waypointEnd = i;
				break;
			}
		}
		if (waypointStart === -1) {
			console.error(
				"Error: No waypoint found while trying to update " + file.path
			);
			return;
		}
		this.log("Waypoint found at " + waypointStart + " to " + waypointEnd);
<<<<<<< HEAD

		// Get the current waypoint block from lines and join it to form a string
		let currentWaypoint =
			waypointEnd !== -1
				? lines.slice(waypointStart, waypointEnd + 1).join("\n")
				: lines[waypointStart];
		// Only splice and modify if waypoint differs from the current block
		if (currentWaypoint !== waypoint) {
			this.log("Waypoint content changed, updating");
			lines.splice(
				waypointStart,
				waypointEnd !== -1 ? waypointEnd - waypointStart + 1 : 1,
				waypoint
			);
			await this.app.vault.modify(file, lines.join("\n"));
		}
=======
		lines.splice(
			waypointStart,
			waypointEnd !== -1 ? waypointEnd - waypointStart + 1 : 1,
			waypoint
		);
		await this.app.vault.modify(file, lines.join("\n"));
>>>>>>> 9bfdaa10
	}

	/**
	 * Generate a file tree representation of the given folder.
	 * @param rootNode The root of the file tree that will be generated
	 * @param node The current node in our recursive descent
	 * @param indentLevel How many levels of indentation to draw
	 * @param topLevel Whether this is the top level of the tree or not
	 * @returns The string representation of the tree, or null if the node is not a file or folder
	 */
	async getFileTreeRepresentation(
		rootNode: TFolder,
		node: TAbstractFile,
		indentLevel: number,
		topLevel = false
	): Promise<string> | null {
		const bullet = "	".repeat(indentLevel) + "-";
		if (node instanceof TFile) {
<<<<<<< HEAD
=======
			console.log(node);
>>>>>>> 9bfdaa10
			// Print the file name
			if (node.extension == "md") {
				if (this.settings.useWikiLinks) {
					return `${bullet} [[${node.basename}]]`;
				} else {
					return `${bullet} [${node.basename}](${this.getEncodedUri(
						rootNode,
						node
					)})`;
				}
			} else if (this.settings.showNonMarkdownFiles) {
				if (this.settings.useWikiLinks) {
					return `${bullet} [[${node.name}]]`;
				} else {
					return `${bullet} [${node.name}](${this.getEncodedUri(
						rootNode,
						node
					)})`;
				}
			}
			return null;
		} else if (node instanceof TFolder) {
			let text = "";
			if (!topLevel || this.settings.showEnclosingNote) {
				// Print the folder name
				text = `${bullet} **${node.name}**`;
				let folderNote;
				if (
					this.settings.folderNoteType === FolderNoteType.InsideFolder
				) {
					folderNote = this.app.vault.getAbstractFileByPath(
						node.path + "/" + node.name + ".md"
					);
				} else if (
					this.settings.folderNoteType ===
					FolderNoteType.OutsideFolder
				) {
					if (node.parent) {
						folderNote = this.app.vault.getAbstractFileByPath(
							node.parent.path + "/" + node.name + ".md"
						);
					}
				}
				if (folderNote instanceof TFile) {
					if (this.settings.useWikiLinks) {
						text = `${bullet} **[[${folderNote.basename}]]**`;
					} else {
						text = `${bullet} **[${
							folderNote.basename
						}](${this.getEncodedUri(rootNode, folderNote)})**`;
					}
					if (!topLevel) {
						if (this.settings.stopScanAtFolderNotes) {
							return text;
						} else {
							const content = await this.app.vault.cachedRead(
								folderNote
							);
							if (
								content.includes(Waypoint.BEGIN_WAYPOINT) ||
								content.includes(this.settings.waypointFlag)
							) {
								return text;
							}
						}
					}
				}
			}
			if (node.children && node.children.length > 0) {
				// Print the files and nested folders within the folder
				let children = node.children;
<<<<<<< HEAD
				children = children.sort(this.sortWithPriority);
=======
				children = children.sort((a, b) => {
					return a.name.localeCompare(b.name, undefined, {
						numeric: true,
						sensitivity: "base",
					});
				});
>>>>>>> 9bfdaa10
				if (!this.settings.showFolderNotes) {
					if (
						this.settings.folderNoteType ===
						FolderNoteType.InsideFolder
					) {
						children = children.filter(
							(child) =>
								this.settings.showFolderNotes ||
								child.name !== node.name + ".md"
						);
					} else if (
						this.settings.folderNoteType ===
						FolderNoteType.OutsideFolder
					) {
						const folderNames = new Set();
						for (const element of children) {
							if (element instanceof TFolder) {
								folderNames.add(element.name + ".md");
							}
						}
						children = children.filter(
							(child) =>
								child instanceof TFolder ||
								!folderNames.has(child.name)
						);
					}
				}
				if (children.length > 0) {
					const nextIndentLevel =
						topLevel && !this.settings.showEnclosingNote
							? indentLevel
							: indentLevel + 1;
					text +=
						(text === "" ? "" : "\n") +
						(
							await Promise.all(
								children.map((child) =>
									this.getFileTreeRepresentation(
										rootNode,
										child,
										nextIndentLevel
									)
								)
							)
						)
							.filter(Boolean)
							.join("\n");
				}
				return text;
			} else {
				return `${bullet} **${node.name}**`;
			}
		}
		return null;
	}

	/**
	 * Generate an encoded URI path to the given file that is relative to the given root.
	 * @param rootNode The from which the relative path will be generated
	 * @param node The node to which the path will be generated
	 * @returns The encoded path
	 */
	getEncodedUri(rootNode: TFolder, node: TAbstractFile) {
		if (rootNode.isRoot()) {
			return `./${encodeURI(node.path)}`;
		}
		return `./${encodeURI(node.path.substring(rootNode.path.length + 1))}`;
	}

	/**
	 * Scan the changed folders and their ancestors for waypoints and update them if found.
	 */
	updateChangedFolders = async () => {
		this.log("Updating changed folders...");
		this.foldersWithChanges.forEach((folder) => {
			this.log("Updating " + folder.path);
			this.updateAncestorWaypoints(folder, true);
		});
		this.foldersWithChanges.clear();
	};

	/**
	 * Schedule an update for the changed folders after debouncing to prevent excessive updates.
	 */
	scheduleUpdate = debounce(this.updateChangedFolders.bind(this), 500, true);

	/**
	 * Update all ancestor waypoints (if any) of the given file/folder.
	 * @param node The node to start the search from
	 * @param includeCurrentNode Whether to include the given folder in the search
	 */
<<<<<<< HEAD
	updateAncestorWaypoints = async (
		node: TAbstractFile,
		includeCurrentNode: boolean
	) => {
		const ancestorWaypoints = await this.locateAncestorWaypoints(
			node,
			includeCurrentNode
		);
		for (let waypoint of ancestorWaypoints) {
			this.updateWaypoint(waypoint);
=======
	updateParentWaypoint = async (
		node: TAbstractFile,
		includeCurrentNode: boolean
	) => {
		const parentWaypoint = await this.locateParentWaypoint(
			node,
			includeCurrentNode
		);
		if (parentWaypoint !== null) {
			this.updateWaypoint(parentWaypoint);
>>>>>>> 9bfdaa10
		}
	};

	/**
	 * Locate all ancestor waypoints (if any) of the given file/folder.
	 * @param node The node to start the search from
	 * @param includeCurrentNode Whether to include the given folder in the search
	 * @returns The list of ancestor waypoints, or an empty list if none were found
	 */
<<<<<<< HEAD
	async locateAncestorWaypoints(
		node: TAbstractFile,
		includeCurrentNode: boolean
	): Promise<TFile[]> {
		this.log("Locating all ancestor waypoints of " + node.name);
=======
	async locateParentWaypoint(
		node: TAbstractFile,
		includeCurrentNode: boolean
	): Promise<TFile> {
		this.log("Locating parent waypoint of " + node.name);
>>>>>>> 9bfdaa10
		let folder = includeCurrentNode ? node : node.parent;
		let ancestorWaypoints = [];

		while (folder) {
			let folderNote;
			if (this.settings.folderNoteType === FolderNoteType.InsideFolder) {
				folderNote = this.app.vault.getAbstractFileByPath(
					folder.path + "/" + folder.name + ".md"
				);
			} else if (
				this.settings.folderNoteType === FolderNoteType.OutsideFolder
			) {
				if (folder.parent) {
					folderNote = this.app.vault.getAbstractFileByPath(
						this.getCleanParentPath(folder) + folder.name + ".md"
					);
				}
			}
			if (folderNote instanceof TFile) {
				this.log("Found folder note: " + folderNote.path);
				const text = await this.app.vault.cachedRead(folderNote);
				if (
					text.includes(Waypoint.BEGIN_WAYPOINT) ||
					text.includes(this.settings.waypointFlag)
				) {
<<<<<<< HEAD
					this.log("Found ancestor waypoint!");
					ancestorWaypoints.push(folderNote);
=======
					this.log("Found parent waypoint!");
					return folderNote;
>>>>>>> 9bfdaa10
				}
			}
			folder = folder.parent;
		}
		this.log("Found " + ancestorWaypoints.length + " ancestor waypoints.");
		return ancestorWaypoints;
	}

	/**
	 * Get the parent folder of the given filepath if it exists.
	 * @param path The filepath to search
	 * @returns The parent folder, or null if none exists
	 */
	getParentFolder(path: string): TFolder {
		const abstractFile = this.app.vault.getAbstractFileByPath(
			path.split("/").slice(0, -1).join("/")
		);
		if (abstractFile instanceof TFolder) {
			return abstractFile;
		} else {
			return null;
		}
	}

	log(message?: any) {
		if (this.settings.debugLogging) {
			console.log(message);
		}
	}

	async loadSettings() {
		this.settings = Object.assign(
			{},
			DEFAULT_SETTINGS,
			await this.loadData()
		);
	}

	async saveSettings() {
		await this.saveData(this.settings);
	}

	getWaypointPriority = (file: TAbstractFile): number | null => {
		if (file instanceof TFile) {
			let fileCache = this.app.metadataCache.getFileCache(file as TFile);
			if (
				fileCache &&
				fileCache.frontmatter &&
				typeof fileCache.frontmatter[
					this.settings.waypointPriorityKey
				] === "number"
			) {
				return fileCache.frontmatter[this.settings.waypointPriorityKey];
			} else {
				return null;
			}
		} else if (file instanceof TFolder) {
			if (this.settings.folderNoteType === FolderNoteType.InsideFolder) {
				// If file is a folder and folder note is an inside note, attempt to find a child note with the same name.
				let foldernote: TAbstractFile | null = file.children.find(
					(child) =>
						child instanceof TFile && child.basename === file.name
				);
				return foldernote ? this.getWaypointPriority(foldernote) : null;
			} else if (
				this.settings.folderNoteType === FolderNoteType.OutsideFolder
			) {
				// If file is a folder and folder note is an outside note, attempt to find a sibling note with the same name.
				if (!file.isRoot()) {
					let foldernote: TAbstractFile | null =
						file.parent.children.find(
							(child) =>
								child instanceof TFile &&
								child.basename === file.name
						);
					return foldernote
						? this.getWaypointPriority(foldernote)
						: null;
				} else {
					return null; // Handle case when the file is the root folder.
				}
			}
			return null;
		}
	};

	sortWithPriority = (a: TAbstractFile, b: TAbstractFile): number => {
		let aPriority = this.getWaypointPriority(a);
		let bPriority = this.getWaypointPriority(b);
		if (aPriority !== null && bPriority !== null) {
			// If both have waypointPriority, the one with a lower priority number should come first.
			return aPriority - bPriority;
		} else if (aPriority !== null) {
			// If only `a` has waypointPriority, `a` should come first.
			return -1;
		} else if (bPriority !== null) {
			// If only `b` has waypointPriority, `b` should come first.
			return 1;
		} else {
			// If neither has priority, sort alphabetically.
			return a.name.localeCompare(b.name, undefined, {
				numeric: true,
				sensitivity: "base",
			});
		}
	};
}

class WaypointSettingsTab extends PluginSettingTab {
	plugin: Waypoint;

	constructor(app: App, plugin: Waypoint) {
		super(app, plugin);
		this.plugin = plugin;
	}

	display(): void {
		const { containerEl } = this;
		containerEl.empty();
		containerEl.createEl("h2", { text: "Waypoint Settings" });
		new Setting(this.containerEl)
			.setName("Folder Note Style")
			.setDesc("Select the style of folder note used.")
			.addDropdown((dropdown) =>
				dropdown
					.addOption(
						FolderNoteType.InsideFolder,
						"Folder Name Inside"
					)
					.addOption(
						FolderNoteType.OutsideFolder,
						"Folder Name Outside"
					)
					.setValue(this.plugin.settings.folderNoteType)
					.onChange(async (value) => {
						this.plugin.settings.folderNoteType = value;
						await this.plugin.saveSettings();
					})
			);
		new Setting(containerEl)
			.setName("Show Folder Notes")
			.setDesc(
				"If enabled, folder notes will be listed alongside other notes in the generated waypoints."
			)
			.addToggle((toggle) =>
				toggle
					.setValue(this.plugin.settings.showFolderNotes)
					.onChange(async (value) => {
						this.plugin.settings.showFolderNotes = value;
						await this.plugin.saveSettings();
					})
			);
		new Setting(containerEl)
			.setName("Show Non-Markdown Files")
			.setDesc(
				"If enabled, non-Markdown files will be listed alongside other notes in the generated waypoints."
			)
			.addToggle((toggle) =>
				toggle
					.setValue(this.plugin.settings.showNonMarkdownFiles)
					.onChange(async (value) => {
						this.plugin.settings.showNonMarkdownFiles = value;
						await this.plugin.saveSettings();
					})
			);
		new Setting(containerEl)
			.setName("Show Enclosing Note")
			.setDesc(
				"If enabled, the name of the folder note containing the waypoint will be listed at the top of the generated waypoints."
			)
			.addToggle((toggle) =>
				toggle
					.setValue(this.plugin.settings.showEnclosingNote)
					.onChange(async (value) => {
						this.plugin.settings.showEnclosingNote = value;
						await this.plugin.saveSettings();
					})
			);
		new Setting(containerEl)
			.setName("Stop Scan at Folder Notes")
			.setDesc(
				"If enabled, the waypoint generator will stop scanning nested folders when it encounters a folder note. Otherwise, it will only stop if the folder note contains a waypoint."
			)
			.addToggle((toggle) =>
				toggle
					.setValue(this.plugin.settings.stopScanAtFolderNotes)
					.onChange(async (value) => {
						this.plugin.settings.stopScanAtFolderNotes = value;
						await this.plugin.saveSettings();
					})
			);
		new Setting(containerEl)
			.setName("Use WikiLinks")
			.setDesc(
				"If enabled, links will be generated like [[My Page]] instead of [My Page](../Folder/My%Page.md)."
			)
			.addToggle((toggle) =>
				toggle
					.setValue(this.plugin.settings.useWikiLinks)
					.onChange(async (value) => {
						this.plugin.settings.useWikiLinks = value;
						await this.plugin.saveSettings();
					})
			);
		new Setting(containerEl)
			.setName("Waypoint Flag")
			.setDesc(
				"Text flag that triggers waypoint generation in a folder note. Must be surrounded by double-percent signs."
			)
			.addText((text) =>
				text
					.setPlaceholder(DEFAULT_SETTINGS.waypointFlag)
					.setValue(this.plugin.settings.waypointFlag)
					.onChange(async (value) => {
						if (
							value &&
							value.startsWith("%%") &&
							value.endsWith("%%") &&
							value !== "%%" &&
							value !== "%%%" &&
							value !== "%%%%"
						) {
							this.plugin.settings.waypointFlag = value;
						} else {
							this.plugin.settings.waypointFlag =
								DEFAULT_SETTINGS.waypointFlag;
							console.error(
								"Error: Waypoint flag must be surrounded by double-percent signs."
							);
						}
						await this.plugin.saveSettings();
					})
<<<<<<< HEAD
			);
		new Setting(containerEl)
			.setName("Frontmatter key for note priority")
			.setDesc(
				"The frontmatter key to set the note order piority when listed in a Waypoint."
			)
			.addText((text) =>
				text
					.setPlaceholder(DEFAULT_SETTINGS.waypointPriorityKey)
					.setValue(this.plugin.settings.waypointPriorityKey)
					.onChange(async (value) => {
						this.plugin.settings.waypointPriorityKey = value;
						await this.plugin.saveSettings();
					})
=======
>>>>>>> 9bfdaa10
			);
		const postscriptElement = containerEl.createEl("div", {
			cls: "setting-item",
		});
		const descriptionElement = postscriptElement.createDiv({
			cls: "setting-item-description",
		});
		descriptionElement.createSpan({
			text: "For instructions on how to use this plugin, check out the README on ",
		});
		descriptionElement.createEl("a", {
			attr: { href: "https://github.com/IdreesInc/Waypoint" },
			text: "GitHub",
		});
		descriptionElement.createSpan({
			text: " or get in touch with the author ",
		});
		descriptionElement.createEl("a", {
			attr: { href: "https://twitter.com/IdreesInc" },
			text: "@IdreesInc",
		});
		postscriptElement.appendChild(descriptionElement);
	}
}
<|MERGE_RESOLUTION|>--- conflicted
+++ resolved
@@ -1,821 +1,757 @@
-import {
-	App,
-	debounce,
-	Plugin,
-	PluginSettingTab,
-	Setting,
-	TAbstractFile,
-	TFile,
-	TFolder,
-} from "obsidian";
-
-enum FolderNoteType {
-	InsideFolder = "INSIDE_FOLDER",
-	OutsideFolder = "OUTSIDE_FOLDER",
-}
-
-interface WaypointSettings {
-	waypointFlag: string;
-	stopScanAtFolderNotes: boolean;
-	showFolderNotes: boolean;
-	showNonMarkdownFiles: boolean;
-	debugLogging: boolean;
-	useWikiLinks: boolean;
-	showEnclosingNote: boolean;
-	folderNoteType: string;
-<<<<<<< HEAD
-	waypointPriorityKey: string;
-=======
->>>>>>> 9bfdaa10
-}
-
-const DEFAULT_SETTINGS: WaypointSettings = {
-	waypointFlag: "%% Waypoint %%",
-	stopScanAtFolderNotes: false,
-	showFolderNotes: false,
-	showNonMarkdownFiles: false,
-	debugLogging: false,
-	useWikiLinks: true,
-	showEnclosingNote: false,
-	folderNoteType: FolderNoteType.InsideFolder,
-<<<<<<< HEAD
-	waypointPriorityKey: "waypointPriority",
-=======
->>>>>>> 9bfdaa10
-};
-
-export default class Waypoint extends Plugin {
-	static readonly BEGIN_WAYPOINT = "%% Begin Waypoint %%";
-	static readonly END_WAYPOINT = "%% End Waypoint %%";
-
-	foldersWithChanges = new Set<TFolder>();
-	settings: WaypointSettings;
-
-	async onload() {
-		await this.loadSettings();
-		this.app.workspace.onLayoutReady(async () => {
-			// Register events after layout is built to avoid initial wave of 'create' events
-			this.registerEvent(
-				this.app.vault.on("create", (file) => {
-					this.log("create " + file.name);
-					this.foldersWithChanges.add(file.parent);
-					this.scheduleUpdate();
-				})
-			);
-			this.registerEvent(
-				this.app.vault.on("delete", (file) => {
-					this.log("delete " + file.name);
-					const parentFolder = this.getParentFolder(file.path);
-					if (parentFolder !== null) {
-						this.foldersWithChanges.add(parentFolder);
-						this.scheduleUpdate();
-					}
-				})
-			);
-			this.registerEvent(
-				this.app.vault.on("rename", (file, oldPath) => {
-					this.log("rename " + file.name);
-					this.foldersWithChanges.add(file.parent);
-					const parentFolder = this.getParentFolder(oldPath);
-					if (parentFolder !== null) {
-						this.foldersWithChanges.add(parentFolder);
-					}
-					this.scheduleUpdate();
-				})
-			);
-			this.registerEvent(
-<<<<<<< HEAD
-				this.app.vault.on("modify", (file) => {
-					this.log("modify " + file.name);
-					this.foldersWithChanges.add(file.parent);
-					this.scheduleUpdate();
-					this.detectWaypointFlag(file as TFile);
-				})
-=======
-				this.app.vault.on("modify", this.detectWaypointFlag)
->>>>>>> 9bfdaa10
-			);
-		});
-
-		// This adds a settings tab so the user can configure various aspects of the plugin
-		this.addSettingTab(new WaypointSettingsTab(this.app, this));
-	}
-
-	onunload() {}
-
-	/**
-	 * Scan the given file for the waypoint flag. If found, update the waypoint.
-	 * @param file The file to scan
-	 */
-	detectWaypointFlag = async (file: TFile) => {
-		this.log("Modification on " + file.name);
-		this.log("Scanning for Waypoint flags...");
-		const text = await this.app.vault.cachedRead(file);
-		const lines: string[] = text.split("\n");
-		for (let i = 0; i < lines.length; i++) {
-			if (lines[i].trim() === this.settings.waypointFlag) {
-				if (this.isFolderNote(file)) {
-					this.log("Found waypoint flag in folder note!");
-					await this.updateWaypoint(file);
-<<<<<<< HEAD
-					await this.updateAncestorWaypoints(
-=======
-					await this.updateParentWaypoint(
->>>>>>> 9bfdaa10
-						file.parent,
-						this.settings.folderNoteType ===
-							FolderNoteType.OutsideFolder
-					);
-					return;
-				} else if (file.parent.isRoot()) {
-					this.log("Found waypoint flag in root folder.");
-					this.printWaypointError(
-						file,
-						`%% Error: Cannot create a waypoint in the root folder of your vault. For more information, check the instructions [here](https://github.com/IdreesInc/Waypoint) %%`
-					);
-					return;
-				} else {
-					this.log("Found waypoint flag in invalid note.");
-					this.printWaypointError(
-						file,
-						`%% Error: Cannot create a waypoint in a note that's not the folder note. For more information, check the instructions [here](https://github.com/IdreesInc/Waypoint) %%`
-					);
-					return;
-				}
-			}
-		}
-		this.log("No waypoint flags found.");
-	};
-
-	isFolderNote(file: TFile): boolean {
-		if (this.settings.folderNoteType === FolderNoteType.InsideFolder) {
-			return file.basename == file.parent.name;
-		} else if (
-			this.settings.folderNoteType === FolderNoteType.OutsideFolder
-		) {
-			if (file.parent) {
-				return (
-					this.app.vault.getAbstractFileByPath(
-						this.getCleanParentPath(file) + file.basename
-					) instanceof TFolder
-				);
-			}
-			return false;
-		}
-	}
-
-	getCleanParentPath(node: TAbstractFile): string {
-		if (node.parent instanceof TFolder && node.parent.isRoot()) {
-			return "";
-		} else {
-			return node.parent.path + "/";
-		}
-	}
-
-	async printWaypointError(file: TFile, error: string) {
-		this.log("Creating waypoint error in " + file.path);
-		const text = await this.app.vault.read(file);
-		const lines: string[] = text.split("\n");
-		let waypointIndex = -1;
-		for (let i = 0; i < lines.length; i++) {
-			const trimmed = lines[i].trim();
-			if (trimmed === this.settings.waypointFlag) {
-				waypointIndex = i;
-			}
-		}
-		if (waypointIndex === -1) {
-			console.error(
-				"Error: No waypoint flag found while trying to print error."
-			);
-			return;
-		}
-		lines.splice(waypointIndex, 1, error);
-		await this.app.vault.modify(file, lines.join("\n"));
-	}
-
-	/**
-	 * Given a file with a waypoint flag, generate a file tree representation and update the waypoint text.
-	 * @param file The file to update
-	 */
-	async updateWaypoint(file: TFile) {
-		this.log("Updating waypoint in " + file.path);
-		let fileTree;
-		if (this.settings.folderNoteType === FolderNoteType.InsideFolder) {
-			fileTree = await this.getFileTreeRepresentation(
-				file.parent,
-				file.parent,
-				0,
-				true
-			);
-		} else if (
-			this.settings.folderNoteType === FolderNoteType.OutsideFolder
-		) {
-			const folder = this.app.vault.getAbstractFileByPath(
-				this.getCleanParentPath(file) + file.basename
-			);
-			if (folder instanceof TFolder) {
-				fileTree = await this.getFileTreeRepresentation(
-					file.parent,
-					folder,
-					0,
-					true
-				);
-			}
-		}
-		const waypoint = `${Waypoint.BEGIN_WAYPOINT}\n${fileTree}\n\n${Waypoint.END_WAYPOINT}`;
-		const text = await this.app.vault.read(file);
-		const lines: string[] = text.split("\n");
-		let waypointStart = -1;
-		let waypointEnd = -1;
-		for (let i = 0; i < lines.length; i++) {
-			const trimmed = lines[i].trim();
-			if (
-				waypointStart === -1 &&
-				(trimmed === this.settings.waypointFlag ||
-					trimmed === Waypoint.BEGIN_WAYPOINT)
-			) {
-				waypointStart = i;
-			} else if (
-				waypointStart !== -1 &&
-				trimmed === Waypoint.END_WAYPOINT
-			) {
-				waypointEnd = i;
-				break;
-			}
-		}
-		if (waypointStart === -1) {
-			console.error(
-				"Error: No waypoint found while trying to update " + file.path
-			);
-			return;
-		}
-		this.log("Waypoint found at " + waypointStart + " to " + waypointEnd);
-<<<<<<< HEAD
-
-		// Get the current waypoint block from lines and join it to form a string
-		let currentWaypoint =
-			waypointEnd !== -1
-				? lines.slice(waypointStart, waypointEnd + 1).join("\n")
-				: lines[waypointStart];
-		// Only splice and modify if waypoint differs from the current block
-		if (currentWaypoint !== waypoint) {
-			this.log("Waypoint content changed, updating");
-			lines.splice(
-				waypointStart,
-				waypointEnd !== -1 ? waypointEnd - waypointStart + 1 : 1,
-				waypoint
-			);
-			await this.app.vault.modify(file, lines.join("\n"));
-		}
-=======
-		lines.splice(
-			waypointStart,
-			waypointEnd !== -1 ? waypointEnd - waypointStart + 1 : 1,
-			waypoint
-		);
-		await this.app.vault.modify(file, lines.join("\n"));
->>>>>>> 9bfdaa10
-	}
-
-	/**
-	 * Generate a file tree representation of the given folder.
-	 * @param rootNode The root of the file tree that will be generated
-	 * @param node The current node in our recursive descent
-	 * @param indentLevel How many levels of indentation to draw
-	 * @param topLevel Whether this is the top level of the tree or not
-	 * @returns The string representation of the tree, or null if the node is not a file or folder
-	 */
-	async getFileTreeRepresentation(
-		rootNode: TFolder,
-		node: TAbstractFile,
-		indentLevel: number,
-		topLevel = false
-	): Promise<string> | null {
-		const bullet = "	".repeat(indentLevel) + "-";
-		if (node instanceof TFile) {
-<<<<<<< HEAD
-=======
-			console.log(node);
->>>>>>> 9bfdaa10
-			// Print the file name
-			if (node.extension == "md") {
-				if (this.settings.useWikiLinks) {
-					return `${bullet} [[${node.basename}]]`;
-				} else {
-					return `${bullet} [${node.basename}](${this.getEncodedUri(
-						rootNode,
-						node
-					)})`;
-				}
-			} else if (this.settings.showNonMarkdownFiles) {
-				if (this.settings.useWikiLinks) {
-					return `${bullet} [[${node.name}]]`;
-				} else {
-					return `${bullet} [${node.name}](${this.getEncodedUri(
-						rootNode,
-						node
-					)})`;
-				}
-			}
-			return null;
-		} else if (node instanceof TFolder) {
-			let text = "";
-			if (!topLevel || this.settings.showEnclosingNote) {
-				// Print the folder name
-				text = `${bullet} **${node.name}**`;
-				let folderNote;
-				if (
-					this.settings.folderNoteType === FolderNoteType.InsideFolder
-				) {
-					folderNote = this.app.vault.getAbstractFileByPath(
-						node.path + "/" + node.name + ".md"
-					);
-				} else if (
-					this.settings.folderNoteType ===
-					FolderNoteType.OutsideFolder
-				) {
-					if (node.parent) {
-						folderNote = this.app.vault.getAbstractFileByPath(
-							node.parent.path + "/" + node.name + ".md"
-						);
-					}
-				}
-				if (folderNote instanceof TFile) {
-					if (this.settings.useWikiLinks) {
-						text = `${bullet} **[[${folderNote.basename}]]**`;
-					} else {
-						text = `${bullet} **[${
-							folderNote.basename
-						}](${this.getEncodedUri(rootNode, folderNote)})**`;
-					}
-					if (!topLevel) {
-						if (this.settings.stopScanAtFolderNotes) {
-							return text;
-						} else {
-							const content = await this.app.vault.cachedRead(
-								folderNote
-							);
-							if (
-								content.includes(Waypoint.BEGIN_WAYPOINT) ||
-								content.includes(this.settings.waypointFlag)
-							) {
-								return text;
-							}
-						}
-					}
-				}
-			}
-			if (node.children && node.children.length > 0) {
-				// Print the files and nested folders within the folder
-				let children = node.children;
-<<<<<<< HEAD
-				children = children.sort(this.sortWithPriority);
-=======
-				children = children.sort((a, b) => {
-					return a.name.localeCompare(b.name, undefined, {
-						numeric: true,
-						sensitivity: "base",
-					});
-				});
->>>>>>> 9bfdaa10
-				if (!this.settings.showFolderNotes) {
-					if (
-						this.settings.folderNoteType ===
-						FolderNoteType.InsideFolder
-					) {
-						children = children.filter(
-							(child) =>
-								this.settings.showFolderNotes ||
-								child.name !== node.name + ".md"
-						);
-					} else if (
-						this.settings.folderNoteType ===
-						FolderNoteType.OutsideFolder
-					) {
-						const folderNames = new Set();
-						for (const element of children) {
-							if (element instanceof TFolder) {
-								folderNames.add(element.name + ".md");
-							}
-						}
-						children = children.filter(
-							(child) =>
-								child instanceof TFolder ||
-								!folderNames.has(child.name)
-						);
-					}
-				}
-				if (children.length > 0) {
-					const nextIndentLevel =
-						topLevel && !this.settings.showEnclosingNote
-							? indentLevel
-							: indentLevel + 1;
-					text +=
-						(text === "" ? "" : "\n") +
-						(
-							await Promise.all(
-								children.map((child) =>
-									this.getFileTreeRepresentation(
-										rootNode,
-										child,
-										nextIndentLevel
-									)
-								)
-							)
-						)
-							.filter(Boolean)
-							.join("\n");
-				}
-				return text;
-			} else {
-				return `${bullet} **${node.name}**`;
-			}
-		}
-		return null;
-	}
-
-	/**
-	 * Generate an encoded URI path to the given file that is relative to the given root.
-	 * @param rootNode The from which the relative path will be generated
-	 * @param node The node to which the path will be generated
-	 * @returns The encoded path
-	 */
-	getEncodedUri(rootNode: TFolder, node: TAbstractFile) {
-		if (rootNode.isRoot()) {
-			return `./${encodeURI(node.path)}`;
-		}
-		return `./${encodeURI(node.path.substring(rootNode.path.length + 1))}`;
-	}
-
-	/**
-	 * Scan the changed folders and their ancestors for waypoints and update them if found.
-	 */
-	updateChangedFolders = async () => {
-		this.log("Updating changed folders...");
-		this.foldersWithChanges.forEach((folder) => {
-			this.log("Updating " + folder.path);
-			this.updateAncestorWaypoints(folder, true);
-		});
-		this.foldersWithChanges.clear();
-	};
-
-	/**
-	 * Schedule an update for the changed folders after debouncing to prevent excessive updates.
-	 */
-	scheduleUpdate = debounce(this.updateChangedFolders.bind(this), 500, true);
-
-	/**
-	 * Update all ancestor waypoints (if any) of the given file/folder.
-	 * @param node The node to start the search from
-	 * @param includeCurrentNode Whether to include the given folder in the search
-	 */
-<<<<<<< HEAD
-	updateAncestorWaypoints = async (
-		node: TAbstractFile,
-		includeCurrentNode: boolean
-	) => {
-		const ancestorWaypoints = await this.locateAncestorWaypoints(
-			node,
-			includeCurrentNode
-		);
-		for (let waypoint of ancestorWaypoints) {
-			this.updateWaypoint(waypoint);
-=======
-	updateParentWaypoint = async (
-		node: TAbstractFile,
-		includeCurrentNode: boolean
-	) => {
-		const parentWaypoint = await this.locateParentWaypoint(
-			node,
-			includeCurrentNode
-		);
-		if (parentWaypoint !== null) {
-			this.updateWaypoint(parentWaypoint);
->>>>>>> 9bfdaa10
-		}
-	};
-
-	/**
-	 * Locate all ancestor waypoints (if any) of the given file/folder.
-	 * @param node The node to start the search from
-	 * @param includeCurrentNode Whether to include the given folder in the search
-	 * @returns The list of ancestor waypoints, or an empty list if none were found
-	 */
-<<<<<<< HEAD
-	async locateAncestorWaypoints(
-		node: TAbstractFile,
-		includeCurrentNode: boolean
-	): Promise<TFile[]> {
-		this.log("Locating all ancestor waypoints of " + node.name);
-=======
-	async locateParentWaypoint(
-		node: TAbstractFile,
-		includeCurrentNode: boolean
-	): Promise<TFile> {
-		this.log("Locating parent waypoint of " + node.name);
->>>>>>> 9bfdaa10
-		let folder = includeCurrentNode ? node : node.parent;
-		let ancestorWaypoints = [];
-
-		while (folder) {
-			let folderNote;
-			if (this.settings.folderNoteType === FolderNoteType.InsideFolder) {
-				folderNote = this.app.vault.getAbstractFileByPath(
-					folder.path + "/" + folder.name + ".md"
-				);
-			} else if (
-				this.settings.folderNoteType === FolderNoteType.OutsideFolder
-			) {
-				if (folder.parent) {
-					folderNote = this.app.vault.getAbstractFileByPath(
-						this.getCleanParentPath(folder) + folder.name + ".md"
-					);
-				}
-			}
-			if (folderNote instanceof TFile) {
-				this.log("Found folder note: " + folderNote.path);
-				const text = await this.app.vault.cachedRead(folderNote);
-				if (
-					text.includes(Waypoint.BEGIN_WAYPOINT) ||
-					text.includes(this.settings.waypointFlag)
-				) {
-<<<<<<< HEAD
-					this.log("Found ancestor waypoint!");
-					ancestorWaypoints.push(folderNote);
-=======
-					this.log("Found parent waypoint!");
-					return folderNote;
->>>>>>> 9bfdaa10
-				}
-			}
-			folder = folder.parent;
-		}
-		this.log("Found " + ancestorWaypoints.length + " ancestor waypoints.");
-		return ancestorWaypoints;
-	}
-
-	/**
-	 * Get the parent folder of the given filepath if it exists.
-	 * @param path The filepath to search
-	 * @returns The parent folder, or null if none exists
-	 */
-	getParentFolder(path: string): TFolder {
-		const abstractFile = this.app.vault.getAbstractFileByPath(
-			path.split("/").slice(0, -1).join("/")
-		);
-		if (abstractFile instanceof TFolder) {
-			return abstractFile;
-		} else {
-			return null;
-		}
-	}
-
-	log(message?: any) {
-		if (this.settings.debugLogging) {
-			console.log(message);
-		}
-	}
-
-	async loadSettings() {
-		this.settings = Object.assign(
-			{},
-			DEFAULT_SETTINGS,
-			await this.loadData()
-		);
-	}
-
-	async saveSettings() {
-		await this.saveData(this.settings);
-	}
-
-	getWaypointPriority = (file: TAbstractFile): number | null => {
-		if (file instanceof TFile) {
-			let fileCache = this.app.metadataCache.getFileCache(file as TFile);
-			if (
-				fileCache &&
-				fileCache.frontmatter &&
-				typeof fileCache.frontmatter[
-					this.settings.waypointPriorityKey
-				] === "number"
-			) {
-				return fileCache.frontmatter[this.settings.waypointPriorityKey];
-			} else {
-				return null;
-			}
-		} else if (file instanceof TFolder) {
-			if (this.settings.folderNoteType === FolderNoteType.InsideFolder) {
-				// If file is a folder and folder note is an inside note, attempt to find a child note with the same name.
-				let foldernote: TAbstractFile | null = file.children.find(
-					(child) =>
-						child instanceof TFile && child.basename === file.name
-				);
-				return foldernote ? this.getWaypointPriority(foldernote) : null;
-			} else if (
-				this.settings.folderNoteType === FolderNoteType.OutsideFolder
-			) {
-				// If file is a folder and folder note is an outside note, attempt to find a sibling note with the same name.
-				if (!file.isRoot()) {
-					let foldernote: TAbstractFile | null =
-						file.parent.children.find(
-							(child) =>
-								child instanceof TFile &&
-								child.basename === file.name
-						);
-					return foldernote
-						? this.getWaypointPriority(foldernote)
-						: null;
-				} else {
-					return null; // Handle case when the file is the root folder.
-				}
-			}
-			return null;
-		}
-	};
-
-	sortWithPriority = (a: TAbstractFile, b: TAbstractFile): number => {
-		let aPriority = this.getWaypointPriority(a);
-		let bPriority = this.getWaypointPriority(b);
-		if (aPriority !== null && bPriority !== null) {
-			// If both have waypointPriority, the one with a lower priority number should come first.
-			return aPriority - bPriority;
-		} else if (aPriority !== null) {
-			// If only `a` has waypointPriority, `a` should come first.
-			return -1;
-		} else if (bPriority !== null) {
-			// If only `b` has waypointPriority, `b` should come first.
-			return 1;
-		} else {
-			// If neither has priority, sort alphabetically.
-			return a.name.localeCompare(b.name, undefined, {
-				numeric: true,
-				sensitivity: "base",
-			});
-		}
-	};
-}
-
-class WaypointSettingsTab extends PluginSettingTab {
-	plugin: Waypoint;
-
-	constructor(app: App, plugin: Waypoint) {
-		super(app, plugin);
-		this.plugin = plugin;
-	}
-
-	display(): void {
-		const { containerEl } = this;
-		containerEl.empty();
-		containerEl.createEl("h2", { text: "Waypoint Settings" });
-		new Setting(this.containerEl)
-			.setName("Folder Note Style")
-			.setDesc("Select the style of folder note used.")
-			.addDropdown((dropdown) =>
-				dropdown
-					.addOption(
-						FolderNoteType.InsideFolder,
-						"Folder Name Inside"
-					)
-					.addOption(
-						FolderNoteType.OutsideFolder,
-						"Folder Name Outside"
-					)
-					.setValue(this.plugin.settings.folderNoteType)
-					.onChange(async (value) => {
-						this.plugin.settings.folderNoteType = value;
-						await this.plugin.saveSettings();
-					})
-			);
-		new Setting(containerEl)
-			.setName("Show Folder Notes")
-			.setDesc(
-				"If enabled, folder notes will be listed alongside other notes in the generated waypoints."
-			)
-			.addToggle((toggle) =>
-				toggle
-					.setValue(this.plugin.settings.showFolderNotes)
-					.onChange(async (value) => {
-						this.plugin.settings.showFolderNotes = value;
-						await this.plugin.saveSettings();
-					})
-			);
-		new Setting(containerEl)
-			.setName("Show Non-Markdown Files")
-			.setDesc(
-				"If enabled, non-Markdown files will be listed alongside other notes in the generated waypoints."
-			)
-			.addToggle((toggle) =>
-				toggle
-					.setValue(this.plugin.settings.showNonMarkdownFiles)
-					.onChange(async (value) => {
-						this.plugin.settings.showNonMarkdownFiles = value;
-						await this.plugin.saveSettings();
-					})
-			);
-		new Setting(containerEl)
-			.setName("Show Enclosing Note")
-			.setDesc(
-				"If enabled, the name of the folder note containing the waypoint will be listed at the top of the generated waypoints."
-			)
-			.addToggle((toggle) =>
-				toggle
-					.setValue(this.plugin.settings.showEnclosingNote)
-					.onChange(async (value) => {
-						this.plugin.settings.showEnclosingNote = value;
-						await this.plugin.saveSettings();
-					})
-			);
-		new Setting(containerEl)
-			.setName("Stop Scan at Folder Notes")
-			.setDesc(
-				"If enabled, the waypoint generator will stop scanning nested folders when it encounters a folder note. Otherwise, it will only stop if the folder note contains a waypoint."
-			)
-			.addToggle((toggle) =>
-				toggle
-					.setValue(this.plugin.settings.stopScanAtFolderNotes)
-					.onChange(async (value) => {
-						this.plugin.settings.stopScanAtFolderNotes = value;
-						await this.plugin.saveSettings();
-					})
-			);
-		new Setting(containerEl)
-			.setName("Use WikiLinks")
-			.setDesc(
-				"If enabled, links will be generated like [[My Page]] instead of [My Page](../Folder/My%Page.md)."
-			)
-			.addToggle((toggle) =>
-				toggle
-					.setValue(this.plugin.settings.useWikiLinks)
-					.onChange(async (value) => {
-						this.plugin.settings.useWikiLinks = value;
-						await this.plugin.saveSettings();
-					})
-			);
-		new Setting(containerEl)
-			.setName("Waypoint Flag")
-			.setDesc(
-				"Text flag that triggers waypoint generation in a folder note. Must be surrounded by double-percent signs."
-			)
-			.addText((text) =>
-				text
-					.setPlaceholder(DEFAULT_SETTINGS.waypointFlag)
-					.setValue(this.plugin.settings.waypointFlag)
-					.onChange(async (value) => {
-						if (
-							value &&
-							value.startsWith("%%") &&
-							value.endsWith("%%") &&
-							value !== "%%" &&
-							value !== "%%%" &&
-							value !== "%%%%"
-						) {
-							this.plugin.settings.waypointFlag = value;
-						} else {
-							this.plugin.settings.waypointFlag =
-								DEFAULT_SETTINGS.waypointFlag;
-							console.error(
-								"Error: Waypoint flag must be surrounded by double-percent signs."
-							);
-						}
-						await this.plugin.saveSettings();
-					})
-<<<<<<< HEAD
-			);
-		new Setting(containerEl)
-			.setName("Frontmatter key for note priority")
-			.setDesc(
-				"The frontmatter key to set the note order piority when listed in a Waypoint."
-			)
-			.addText((text) =>
-				text
-					.setPlaceholder(DEFAULT_SETTINGS.waypointPriorityKey)
-					.setValue(this.plugin.settings.waypointPriorityKey)
-					.onChange(async (value) => {
-						this.plugin.settings.waypointPriorityKey = value;
-						await this.plugin.saveSettings();
-					})
-=======
->>>>>>> 9bfdaa10
-			);
-		const postscriptElement = containerEl.createEl("div", {
-			cls: "setting-item",
-		});
-		const descriptionElement = postscriptElement.createDiv({
-			cls: "setting-item-description",
-		});
-		descriptionElement.createSpan({
-			text: "For instructions on how to use this plugin, check out the README on ",
-		});
-		descriptionElement.createEl("a", {
-			attr: { href: "https://github.com/IdreesInc/Waypoint" },
-			text: "GitHub",
-		});
-		descriptionElement.createSpan({
-			text: " or get in touch with the author ",
-		});
-		descriptionElement.createEl("a", {
-			attr: { href: "https://twitter.com/IdreesInc" },
-			text: "@IdreesInc",
-		});
-		postscriptElement.appendChild(descriptionElement);
-	}
-}
+import {
+	App,
+	debounce,
+	Plugin,
+	PluginSettingTab,
+	Setting,
+	TAbstractFile,
+	TFile,
+	TFolder,
+} from "obsidian";
+
+enum FolderNoteType {
+	InsideFolder = "INSIDE_FOLDER",
+	OutsideFolder = "OUTSIDE_FOLDER",
+}
+
+interface WaypointSettings {
+	waypointFlag: string;
+	stopScanAtFolderNotes: boolean;
+	showFolderNotes: boolean;
+	showNonMarkdownFiles: boolean;
+	debugLogging: boolean;
+	useWikiLinks: boolean;
+	showEnclosingNote: boolean;
+	folderNoteType: string;
+	waypointPriorityKey: string;
+}
+
+const DEFAULT_SETTINGS: WaypointSettings = {
+	waypointFlag: "%% Waypoint %%",
+	stopScanAtFolderNotes: false,
+	showFolderNotes: false,
+	showNonMarkdownFiles: false,
+	debugLogging: false,
+	useWikiLinks: true,
+	showEnclosingNote: false,
+	folderNoteType: FolderNoteType.InsideFolder,
+	waypointPriorityKey: "waypointPriority",
+};
+
+export default class Waypoint extends Plugin {
+	static readonly BEGIN_WAYPOINT = "%% Begin Waypoint %%";
+	static readonly END_WAYPOINT = "%% End Waypoint %%";
+
+	foldersWithChanges = new Set<TFolder>();
+	settings: WaypointSettings;
+
+	async onload() {
+		await this.loadSettings();
+		this.app.workspace.onLayoutReady(async () => {
+			// Register events after layout is built to avoid initial wave of 'create' events
+			this.registerEvent(
+				this.app.vault.on("create", (file) => {
+					this.log("create " + file.name);
+					this.foldersWithChanges.add(file.parent);
+					this.scheduleUpdate();
+				})
+			);
+			this.registerEvent(
+				this.app.vault.on("delete", (file) => {
+					this.log("delete " + file.name);
+					const parentFolder = this.getParentFolder(file.path);
+					if (parentFolder !== null) {
+						this.foldersWithChanges.add(parentFolder);
+						this.scheduleUpdate();
+					}
+				})
+			);
+			this.registerEvent(
+				this.app.vault.on("rename", (file, oldPath) => {
+					this.log("rename " + file.name);
+					this.foldersWithChanges.add(file.parent);
+					const parentFolder = this.getParentFolder(oldPath);
+					if (parentFolder !== null) {
+						this.foldersWithChanges.add(parentFolder);
+					}
+					this.scheduleUpdate();
+				})
+			);
+			this.registerEvent(
+				this.app.vault.on("modify", (file) => {
+					this.log("modify " + file.name);
+					this.foldersWithChanges.add(file.parent);
+					this.scheduleUpdate();
+					this.detectWaypointFlag(file as TFile);
+				})
+			);
+		});
+
+		// This adds a settings tab so the user can configure various aspects of the plugin
+		this.addSettingTab(new WaypointSettingsTab(this.app, this));
+	}
+
+	onunload() {}
+
+	/**
+	 * Scan the given file for the waypoint flag. If found, update the waypoint.
+	 * @param file The file to scan
+	 */
+	detectWaypointFlag = async (file: TFile) => {
+		this.log("Modification on " + file.name);
+		this.log("Scanning for Waypoint flags...");
+		const text = await this.app.vault.cachedRead(file);
+		const lines: string[] = text.split("\n");
+		for (let i = 0; i < lines.length; i++) {
+			if (lines[i].trim() === this.settings.waypointFlag) {
+				if (this.isFolderNote(file)) {
+					this.log("Found waypoint flag in folder note!");
+					await this.updateWaypoint(file);
+					await this.updateAncestorWaypoints(
+						file.parent,
+						this.settings.folderNoteType ===
+							FolderNoteType.OutsideFolder
+					);
+					return;
+				} else if (file.parent.isRoot()) {
+					this.log("Found waypoint flag in root folder.");
+					this.printWaypointError(
+						file,
+						`%% Error: Cannot create a waypoint in the root folder of your vault. For more information, check the instructions [here](https://github.com/IdreesInc/Waypoint) %%`
+					);
+					return;
+				} else {
+					this.log("Found waypoint flag in invalid note.");
+					this.printWaypointError(
+						file,
+						`%% Error: Cannot create a waypoint in a note that's not the folder note. For more information, check the instructions [here](https://github.com/IdreesInc/Waypoint) %%`
+					);
+					return;
+				}
+			}
+		}
+		this.log("No waypoint flags found.");
+	};
+
+	isFolderNote(file: TFile): boolean {
+		if (this.settings.folderNoteType === FolderNoteType.InsideFolder) {
+			return file.basename == file.parent.name;
+		} else if (
+			this.settings.folderNoteType === FolderNoteType.OutsideFolder
+		) {
+			if (file.parent) {
+				return (
+					this.app.vault.getAbstractFileByPath(
+						this.getCleanParentPath(file) + file.basename
+					) instanceof TFolder
+				);
+			}
+			return false;
+		}
+	}
+
+	getCleanParentPath(node: TAbstractFile): string {
+		if (node.parent instanceof TFolder && node.parent.isRoot()) {
+			return "";
+		} else {
+			return node.parent.path + "/";
+		}
+	}
+
+	async printWaypointError(file: TFile, error: string) {
+		this.log("Creating waypoint error in " + file.path);
+		const text = await this.app.vault.read(file);
+		const lines: string[] = text.split("\n");
+		let waypointIndex = -1;
+		for (let i = 0; i < lines.length; i++) {
+			const trimmed = lines[i].trim();
+			if (trimmed === this.settings.waypointFlag) {
+				waypointIndex = i;
+			}
+		}
+		if (waypointIndex === -1) {
+			console.error(
+				"Error: No waypoint flag found while trying to print error."
+			);
+			return;
+		}
+		lines.splice(waypointIndex, 1, error);
+		await this.app.vault.modify(file, lines.join("\n"));
+	}
+
+	/**
+	 * Given a file with a waypoint flag, generate a file tree representation and update the waypoint text.
+	 * @param file The file to update
+	 */
+	async updateWaypoint(file: TFile) {
+		this.log("Updating waypoint in " + file.path);
+		let fileTree;
+		if (this.settings.folderNoteType === FolderNoteType.InsideFolder) {
+			fileTree = await this.getFileTreeRepresentation(
+				file.parent,
+				file.parent,
+				0,
+				true
+			);
+		} else if (
+			this.settings.folderNoteType === FolderNoteType.OutsideFolder
+		) {
+			const folder = this.app.vault.getAbstractFileByPath(
+				this.getCleanParentPath(file) + file.basename
+			);
+			if (folder instanceof TFolder) {
+				fileTree = await this.getFileTreeRepresentation(
+					file.parent,
+					folder,
+					0,
+					true
+				);
+			}
+		}
+		const waypoint = `${Waypoint.BEGIN_WAYPOINT}\n${fileTree}\n\n${Waypoint.END_WAYPOINT}`;
+		const text = await this.app.vault.read(file);
+		const lines: string[] = text.split("\n");
+		let waypointStart = -1;
+		let waypointEnd = -1;
+		for (let i = 0; i < lines.length; i++) {
+			const trimmed = lines[i].trim();
+			if (
+				waypointStart === -1 &&
+				(trimmed === this.settings.waypointFlag ||
+					trimmed === Waypoint.BEGIN_WAYPOINT)
+			) {
+				waypointStart = i;
+			} else if (
+				waypointStart !== -1 &&
+				trimmed === Waypoint.END_WAYPOINT
+			) {
+				waypointEnd = i;
+				break;
+			}
+		}
+		if (waypointStart === -1) {
+			console.error(
+				"Error: No waypoint found while trying to update " + file.path
+			);
+			return;
+		}
+		this.log("Waypoint found at " + waypointStart + " to " + waypointEnd);
+
+		// Get the current waypoint block from lines and join it to form a string
+		let currentWaypoint =
+			waypointEnd !== -1
+				? lines.slice(waypointStart, waypointEnd + 1).join("\n")
+				: lines[waypointStart];
+		// Only splice and modify if waypoint differs from the current block
+		if (currentWaypoint !== waypoint) {
+			this.log("Waypoint content changed, updating");
+			lines.splice(
+				waypointStart,
+				waypointEnd !== -1 ? waypointEnd - waypointStart + 1 : 1,
+				waypoint
+			);
+			await this.app.vault.modify(file, lines.join("\n"));
+		}
+	}
+
+	/**
+	 * Generate a file tree representation of the given folder.
+	 * @param rootNode The root of the file tree that will be generated
+	 * @param node The current node in our recursive descent
+	 * @param indentLevel How many levels of indentation to draw
+	 * @param topLevel Whether this is the top level of the tree or not
+	 * @returns The string representation of the tree, or null if the node is not a file or folder
+	 */
+	async getFileTreeRepresentation(
+		rootNode: TFolder,
+		node: TAbstractFile,
+		indentLevel: number,
+		topLevel = false
+	): Promise<string> | null {
+		const bullet = "	".repeat(indentLevel) + "-";
+		if (node instanceof TFile) {
+			console.log(node);
+			// Print the file name
+			if (node.extension == "md") {
+				if (this.settings.useWikiLinks) {
+					return `${bullet} [[${node.basename}]]`;
+				} else {
+					return `${bullet} [${node.basename}](${this.getEncodedUri(
+						rootNode,
+						node
+					)})`;
+				}
+			} else if (this.settings.showNonMarkdownFiles) {
+				if (this.settings.useWikiLinks) {
+					return `${bullet} [[${node.name}]]`;
+				} else {
+					return `${bullet} [${node.name}](${this.getEncodedUri(
+						rootNode,
+						node
+					)})`;
+				}
+			}
+			return null;
+		} else if (node instanceof TFolder) {
+			let text = "";
+			if (!topLevel || this.settings.showEnclosingNote) {
+				// Print the folder name
+				text = `${bullet} **${node.name}**`;
+				let folderNote;
+				if (
+					this.settings.folderNoteType === FolderNoteType.InsideFolder
+				) {
+					folderNote = this.app.vault.getAbstractFileByPath(
+						node.path + "/" + node.name + ".md"
+					);
+				} else if (
+					this.settings.folderNoteType ===
+					FolderNoteType.OutsideFolder
+				) {
+					if (node.parent) {
+						folderNote = this.app.vault.getAbstractFileByPath(
+							node.parent.path + "/" + node.name + ".md"
+						);
+					}
+				}
+				if (folderNote instanceof TFile) {
+					if (this.settings.useWikiLinks) {
+						text = `${bullet} **[[${folderNote.basename}]]**`;
+					} else {
+						text = `${bullet} **[${
+							folderNote.basename
+						}](${this.getEncodedUri(rootNode, folderNote)})**`;
+					}
+					if (!topLevel) {
+						if (this.settings.stopScanAtFolderNotes) {
+							return text;
+						} else {
+							const content = await this.app.vault.cachedRead(
+								folderNote
+							);
+							if (
+								content.includes(Waypoint.BEGIN_WAYPOINT) ||
+								content.includes(this.settings.waypointFlag)
+							) {
+								return text;
+							}
+						}
+					}
+				}
+			}
+			if (node.children && node.children.length > 0) {
+				// Print the files and nested folders within the folder
+				let children = node.children;
+				children = children.sort(this.sortWithPriority);
+				if (!this.settings.showFolderNotes) {
+					if (
+						this.settings.folderNoteType ===
+						FolderNoteType.InsideFolder
+					) {
+						children = children.filter(
+							(child) =>
+								this.settings.showFolderNotes ||
+								child.name !== node.name + ".md"
+						);
+					} else if (
+						this.settings.folderNoteType ===
+						FolderNoteType.OutsideFolder
+					) {
+						const folderNames = new Set();
+						for (const element of children) {
+							if (element instanceof TFolder) {
+								folderNames.add(element.name + ".md");
+							}
+						}
+						children = children.filter(
+							(child) =>
+								child instanceof TFolder ||
+								!folderNames.has(child.name)
+						);
+					}
+				}
+				if (children.length > 0) {
+					const nextIndentLevel =
+						topLevel && !this.settings.showEnclosingNote
+							? indentLevel
+							: indentLevel + 1;
+					text +=
+						(text === "" ? "" : "\n") +
+						(
+							await Promise.all(
+								children.map((child) =>
+									this.getFileTreeRepresentation(
+										rootNode,
+										child,
+										nextIndentLevel
+									)
+								)
+							)
+						)
+							.filter(Boolean)
+							.join("\n");
+				}
+				return text;
+			} else {
+				return `${bullet} **${node.name}**`;
+			}
+		}
+		return null;
+	}
+
+	/**
+	 * Generate an encoded URI path to the given file that is relative to the given root.
+	 * @param rootNode The from which the relative path will be generated
+	 * @param node The node to which the path will be generated
+	 * @returns The encoded path
+	 */
+	getEncodedUri(rootNode: TFolder, node: TAbstractFile) {
+		if (rootNode.isRoot()) {
+			return `./${encodeURI(node.path)}`;
+		}
+		return `./${encodeURI(node.path.substring(rootNode.path.length + 1))}`;
+	}
+
+	/**
+	 * Scan the changed folders and their ancestors for waypoints and update them if found.
+	 */
+	updateChangedFolders = async () => {
+		this.log("Updating changed folders...");
+		this.foldersWithChanges.forEach((folder) => {
+			this.log("Updating " + folder.path);
+			this.updateAncestorWaypoints(folder, true);
+		});
+		this.foldersWithChanges.clear();
+	};
+
+	/**
+	 * Schedule an update for the changed folders after debouncing to prevent excessive updates.
+	 */
+	scheduleUpdate = debounce(this.updateChangedFolders.bind(this), 500, true);
+
+	/**
+	 * Update all ancestor waypoints (if any) of the given file/folder.
+	 * @param node The node to start the search from
+	 * @param includeCurrentNode Whether to include the given folder in the search
+	 */
+	updateAncestorWaypoints = async (
+		node: TAbstractFile,
+		includeCurrentNode: boolean
+	) => {
+		const ancestorWaypoints = await this.locateAncestorWaypoints(
+			node,
+			includeCurrentNode
+		);
+		for (let waypoint of ancestorWaypoints) {
+			this.updateWaypoint(waypoint);
+		}
+	};
+
+	/**
+	 * Locate all ancestor waypoints (if any) of the given file/folder.
+	 * @param node The node to start the search from
+	 * @param includeCurrentNode Whether to include the given folder in the search
+	 * @returns The list of ancestor waypoints, or an empty list if none were found
+	 */
+	async locateAncestorWaypoints(
+		node: TAbstractFile,
+		includeCurrentNode: boolean
+	): Promise<TFile[]> {
+		this.log("Locating all ancestor waypoints of " + node.name);
+		let folder = includeCurrentNode ? node : node.parent;
+		let ancestorWaypoints = [];
+
+		while (folder) {
+			let folderNote;
+			if (this.settings.folderNoteType === FolderNoteType.InsideFolder) {
+				folderNote = this.app.vault.getAbstractFileByPath(
+					folder.path + "/" + folder.name + ".md"
+				);
+			} else if (
+				this.settings.folderNoteType === FolderNoteType.OutsideFolder
+			) {
+				if (folder.parent) {
+					folderNote = this.app.vault.getAbstractFileByPath(
+						this.getCleanParentPath(folder) + folder.name + ".md"
+					);
+				}
+			}
+			if (folderNote instanceof TFile) {
+				this.log("Found folder note: " + folderNote.path);
+				const text = await this.app.vault.cachedRead(folderNote);
+				if (
+					text.includes(Waypoint.BEGIN_WAYPOINT) ||
+					text.includes(this.settings.waypointFlag)
+				) {
+					this.log("Found ancestor waypoint!");
+					ancestorWaypoints.push(folderNote);
+				}
+			}
+			folder = folder.parent;
+		}
+		this.log("Found " + ancestorWaypoints.length + " ancestor waypoints.");
+		return ancestorWaypoints;
+	}
+
+	/**
+	 * Get the parent folder of the given filepath if it exists.
+	 * @param path The filepath to search
+	 * @returns The parent folder, or null if none exists
+	 */
+	getParentFolder(path: string): TFolder {
+		const abstractFile = this.app.vault.getAbstractFileByPath(
+			path.split("/").slice(0, -1).join("/")
+		);
+		if (abstractFile instanceof TFolder) {
+			return abstractFile;
+		} else {
+			return null;
+		}
+	}
+
+	log(message?: any) {
+		if (this.settings.debugLogging) {
+			console.log(message);
+		}
+	}
+
+	async loadSettings() {
+		this.settings = Object.assign(
+			{},
+			DEFAULT_SETTINGS,
+			await this.loadData()
+		);
+	}
+
+	async saveSettings() {
+		await this.saveData(this.settings);
+	}
+
+	getWaypointPriority = (file: TAbstractFile): number | null => {
+		if (file instanceof TFile) {
+			let fileCache = this.app.metadataCache.getFileCache(file as TFile);
+			if (
+				fileCache &&
+				fileCache.frontmatter &&
+				typeof fileCache.frontmatter[
+					this.settings.waypointPriorityKey
+				] === "number"
+			) {
+				return fileCache.frontmatter[this.settings.waypointPriorityKey];
+			} else {
+				return null;
+			}
+		} else if (file instanceof TFolder) {
+			if (this.settings.folderNoteType === FolderNoteType.InsideFolder) {
+				// If file is a folder and folder note is an inside note, attempt to find a child note with the same name.
+				let foldernote: TAbstractFile | null = file.children.find(
+					(child) =>
+						child instanceof TFile && child.basename === file.name
+				);
+				return foldernote ? this.getWaypointPriority(foldernote) : null;
+			} else if (
+				this.settings.folderNoteType === FolderNoteType.OutsideFolder
+			) {
+				// If file is a folder and folder note is an outside note, attempt to find a sibling note with the same name.
+				if (!file.isRoot()) {
+					let foldernote: TAbstractFile | null =
+						file.parent.children.find(
+							(child) =>
+								child instanceof TFile &&
+								child.basename === file.name
+						);
+					return foldernote
+						? this.getWaypointPriority(foldernote)
+						: null;
+				} else {
+					return null; // Handle case when the file is the root folder.
+				}
+			}
+			return null;
+		}
+	};
+
+	sortWithPriority = (a: TAbstractFile, b: TAbstractFile): number => {
+		let aPriority = this.getWaypointPriority(a);
+		let bPriority = this.getWaypointPriority(b);
+		if (aPriority !== null && bPriority !== null) {
+			// If both have waypointPriority, the one with a lower priority number should come first.
+			return aPriority - bPriority;
+		} else if (aPriority !== null) {
+			// If only `a` has waypointPriority, `a` should come first.
+			return -1;
+		} else if (bPriority !== null) {
+			// If only `b` has waypointPriority, `b` should come first.
+			return 1;
+		} else {
+			// If neither has priority, sort alphabetically.
+			return a.name.localeCompare(b.name, undefined, {
+				numeric: true,
+				sensitivity: "base",
+			});
+		}
+	};
+}
+
+class WaypointSettingsTab extends PluginSettingTab {
+	plugin: Waypoint;
+
+	constructor(app: App, plugin: Waypoint) {
+		super(app, plugin);
+		this.plugin = plugin;
+	}
+
+	display(): void {
+		const { containerEl } = this;
+		containerEl.empty();
+		containerEl.createEl("h2", { text: "Waypoint Settings" });
+		new Setting(this.containerEl)
+			.setName("Folder Note Style")
+			.setDesc("Select the style of folder note used.")
+			.addDropdown((dropdown) =>
+				dropdown
+					.addOption(
+						FolderNoteType.InsideFolder,
+						"Folder Name Inside"
+					)
+					.addOption(
+						FolderNoteType.OutsideFolder,
+						"Folder Name Outside"
+					)
+					.setValue(this.plugin.settings.folderNoteType)
+					.onChange(async (value) => {
+						this.plugin.settings.folderNoteType = value;
+						await this.plugin.saveSettings();
+					})
+			);
+		new Setting(containerEl)
+			.setName("Show Folder Notes")
+			.setDesc(
+				"If enabled, folder notes will be listed alongside other notes in the generated waypoints."
+			)
+			.addToggle((toggle) =>
+				toggle
+					.setValue(this.plugin.settings.showFolderNotes)
+					.onChange(async (value) => {
+						this.plugin.settings.showFolderNotes = value;
+						await this.plugin.saveSettings();
+					})
+			);
+		new Setting(containerEl)
+			.setName("Show Non-Markdown Files")
+			.setDesc(
+				"If enabled, non-Markdown files will be listed alongside other notes in the generated waypoints."
+			)
+			.addToggle((toggle) =>
+				toggle
+					.setValue(this.plugin.settings.showNonMarkdownFiles)
+					.onChange(async (value) => {
+						this.plugin.settings.showNonMarkdownFiles = value;
+						await this.plugin.saveSettings();
+					})
+			);
+		new Setting(containerEl)
+			.setName("Show Enclosing Note")
+			.setDesc(
+				"If enabled, the name of the folder note containing the waypoint will be listed at the top of the generated waypoints."
+			)
+			.addToggle((toggle) =>
+				toggle
+					.setValue(this.plugin.settings.showEnclosingNote)
+					.onChange(async (value) => {
+						this.plugin.settings.showEnclosingNote = value;
+						await this.plugin.saveSettings();
+					})
+			);
+		new Setting(containerEl)
+			.setName("Stop Scan at Folder Notes")
+			.setDesc(
+				"If enabled, the waypoint generator will stop scanning nested folders when it encounters a folder note. Otherwise, it will only stop if the folder note contains a waypoint."
+			)
+			.addToggle((toggle) =>
+				toggle
+					.setValue(this.plugin.settings.stopScanAtFolderNotes)
+					.onChange(async (value) => {
+						this.plugin.settings.stopScanAtFolderNotes = value;
+						await this.plugin.saveSettings();
+					})
+			);
+		new Setting(containerEl)
+			.setName("Use WikiLinks")
+			.setDesc(
+				"If enabled, links will be generated like [[My Page]] instead of [My Page](../Folder/My%Page.md)."
+			)
+			.addToggle((toggle) =>
+				toggle
+					.setValue(this.plugin.settings.useWikiLinks)
+					.onChange(async (value) => {
+						this.plugin.settings.useWikiLinks = value;
+						await this.plugin.saveSettings();
+					})
+			);
+		new Setting(containerEl)
+			.setName("Waypoint Flag")
+			.setDesc(
+				"Text flag that triggers waypoint generation in a folder note. Must be surrounded by double-percent signs."
+			)
+			.addText((text) =>
+				text
+					.setPlaceholder(DEFAULT_SETTINGS.waypointFlag)
+					.setValue(this.plugin.settings.waypointFlag)
+					.onChange(async (value) => {
+						if (
+							value &&
+							value.startsWith("%%") &&
+							value.endsWith("%%") &&
+							value !== "%%" &&
+							value !== "%%%" &&
+							value !== "%%%%"
+						) {
+							this.plugin.settings.waypointFlag = value;
+						} else {
+							this.plugin.settings.waypointFlag =
+								DEFAULT_SETTINGS.waypointFlag;
+							console.error(
+								"Error: Waypoint flag must be surrounded by double-percent signs."
+							);
+						}
+						await this.plugin.saveSettings();
+					})
+			);
+		new Setting(containerEl)
+			.setName("Frontmatter key for note priority")
+			.setDesc(
+				"The frontmatter key to set the note order piority when listed in a Waypoint."
+			)
+			.addText((text) =>
+				text
+					.setPlaceholder(DEFAULT_SETTINGS.waypointPriorityKey)
+					.setValue(this.plugin.settings.waypointPriorityKey)
+					.onChange(async (value) => {
+						this.plugin.settings.waypointPriorityKey = value;
+						await this.plugin.saveSettings();
+					})
+			);
+		const postscriptElement = containerEl.createEl("div", {
+			cls: "setting-item",
+		});
+		const descriptionElement = postscriptElement.createDiv({
+			cls: "setting-item-description",
+		});
+		descriptionElement.createSpan({
+			text: "For instructions on how to use this plugin, check out the README on ",
+		});
+		descriptionElement.createEl("a", {
+			attr: { href: "https://github.com/IdreesInc/Waypoint" },
+			text: "GitHub",
+		});
+		descriptionElement.createSpan({
+			text: " or get in touch with the author ",
+		});
+		descriptionElement.createEl("a", {
+			attr: { href: "https://twitter.com/IdreesInc" },
+			text: "@IdreesInc",
+		});
+		postscriptElement.appendChild(descriptionElement);
+	}
+}